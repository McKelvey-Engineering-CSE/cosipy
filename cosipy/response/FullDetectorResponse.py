from .PointSourceResponse import PointSourceResponse
from .DetectorResponse import DetectorResponse
from astromodels.core.model_parser import ModelParser
import matplotlib.pyplot as plt
from astropy.time import Time
from astropy.coordinates import SkyCoord
from astropy.units import Quantity
import astropy.units as u
from sparse import COO
from pathlib import Path
import numpy as np
import mhealpy as hp
from mhealpy import HealpixBase, HealpixMap
from cosipy.config import Configurator

from scoords import SpacecraftFrame, Attitude

from histpy import Histogram, Axes, Axis, HealpixAxis
import h5py as h5
import os
import textwrap
import argparse
import logging
logger = logging.getLogger(__name__)

from copy import copy, deepcopy
import gzip
from tqdm import tqdm
import subprocess
import sys
import pathlib
import gc

class FullDetectorResponse(HealpixBase):
    """
    Handles the multi-dimensional matrix that describes the
    full all-sky response of the instrument.

    You can access the :py:class:`DetectorResponse` at a given pixel using the ``[]``
    operator. Alternatively you can obtain the interpolated reponse using
    :py:func:`get_interp_response`.
    """

    def __init__(self, *args, **kwargs):
        # Overload parent init. Called in class methods.
        pass

    @classmethod
    def open(cls, filename,Spectrumfile=None,norm="Linear" ,single_pixel = False,alpha=0,emin=90,emax=10000):
        """
        Open a detector response file.

        Parameters
        ----------
        filename : str, :py:class:`~pathlib.Path`
        Path to the response file (.h5 or .rsp)

        Spectrumfile : str, 
             path to the input spectrum file used
             for the simulation (optional).

         norm : str, 
             type of normalisation : file (then specify also SpectrumFile)
             ,powerlaw, Mono or Linear
         
         alpha : int,
             if the normalisation is "powerlaw", value of the spectral index.

         single_pixel : bool,
             True if there is only one pixel and not full-sky.

         emin,emax : float
             emin/emax used in the simulation source file.  
        
        """
        
        filename = Path(filename)

<<<<<<< HEAD
        if filename.suffix == ".h5":
=======
        if isinstance(filename, pathlib.PosixPath):
            filename = str(filename)

        if filename.endswith('.h5'):
>>>>>>> f9b2cba4
            return cls._open_h5(filename)
        elif "".join(filename.suffixes[-2:]) == ".rsp.gz":
            return cls._open_rsp(filename,Spectrumfile,norm ,single_pixel,alpha,emin,emax)
        else:
            raise ValueError(
                "Unsupported file format. Only .h5 and .rsp.gz extensions are supported.")

    @classmethod
    def _open_h5(cls, filename):
        """
         Open a detector response h5 file.

         Parameters
         ----------
         filename : str, :py:class:`~pathlib.Path`
             Path to HDF5 file
         """
        new = cls(filename)

        new._file = h5.File(filename, mode='r')

        new._drm = new._file['DRM']

        new._unit = u.Unit(new._drm.attrs['UNIT'])
        
        try:
             new._sparse = new._drm.attrs['SPARSE']
        except KeyError:
             new._sparse = True

        # Axes
        axes = []

        for axis_label in new._drm["AXES"]:

            axis = new._drm['AXES'][axis_label]

            axis_type = axis.attrs['TYPE']

            if axis_type == 'healpix':

                axes += [HealpixAxis(edges=np.array(axis),
                                         nside=axis.attrs['NSIDE'],
                                         label=axis_label,
                                         scheme=axis.attrs['SCHEME'],
                                         coordsys=SpacecraftFrame())]

            else:
                axes += [Axis(np.array(axis) * u.Unit(axis.attrs['UNIT']),
                                  scale=axis_type,
                                  label=axis_label)]

        new._axes = Axes(axes)

        # Init HealpixMap (local coordinates, main axis)
        HealpixBase.__init__(new,
                                 base=new.axes['NuLambda'],
                                 coordsys=SpacecraftFrame())

        return new

    @classmethod
    def _open_rsp(cls, filename, Spectrumfile=None,norm="Linear" ,single_pixel = False,alpha=0,emin=90,emax=10000):
        """
        
         Open a detector response rsp file.

         Parameters
         ----------
         filename : str, :py:class:`~pathlib.Path`
             Path to rsp file

         Spectrumfile : str, 
             path to the input spectrum file used
             for the simulation (optional).

         norm : str, 
             type of normalisation : file (then specify also SpectrumFile)
             ,powerlaw, Mono or Linear
         
         alpha : int,
             if the normalisation is "powerlaw", value of the spectral index.

         single_pixel : bool,
             True if there is only one pixel and not full-sky.

         emin,emax : float
             emin/emax used in the simulation source file.
         
        """
        labels = ("Ei", "NuLambda", "Em", "Phi", "PsiChi", "SigmaTau", "Dist")

        axes_edges = []
        axes_types = []
        sparse = None
        # get the header infos of the rsp file (nsim,area,bin_edges,etc...)
        with gzip.open(filename, "rt") as file:
            for n, line in enumerate(file):
    
                line = line.split()

                if len(line) == 0:
                    continue

                key = line[0]

                if key == 'TS':
                    nevents_sim = int(line[1])

                elif key == 'SA':
                    area_sim = float(line[1])
                    
                elif key == "SP" and line[1]!="true" and line[1]!="false" :
                    norm = str(line[1])
                    
                    if norm =="Linear" :
                        emin = int(line[2])
                        emax = int(line[3])
                        
                elif key == "SP" and line[1]=="true" :
                    sparse = True
                    
                elif key == "SP" and line[1]=="false" :
                    sparse = False
		
                elif key == "MS":
                    sparse = bool(line[1])	

                elif key == 'AD':

                    if axes_types[-1] == "FISBEL":

                        raise RuntimeError("FISBEL binning not currently supported")
                        
                    elif axes_types[-1] == "HEALPix":

                        if line[2] != "RING":
                            raise RuntimeError(f"Scheme {line[2]} not supported")

                        if line[1] == '-1':
                            # Single bin axis --i.e. all-sky
                            axes_edges.append(-1)
                        else:
                            nside = int(2**int(line[1]))
                            axes_edges.append(int(12*nside**2))
                        
                        
                    else:
                        
                        axes_edges.append(np.array(line[1:], dtype='float'))

                elif key == 'AT':
                    axes_types += [line[2]]

                elif key == 'RD':
                    break
                
                elif key == "StartStream":
                    nbins = int(line[1])
                    break
        
        #check if the type of spectrum is known
        assert norm=="powerlaw" or norm=="Mono" or norm=="Linear","unknown normalisation !" 
         

        
        
        print("normalisation is {0}".format(norm))
        if sparse == None :
            print("Sparse paramater not found in the file : We assume this is a non sparse matrice !")
            sparse = False
        else :
            print("Sparse matrice ? {0}".format(sparse))
        edges = ()
        #print(axes_edges)

        for axis_edges, axis_type in zip(axes_edges, axes_types):

            if axis_type == 'HEALPix':

                if axis_edges == -1:
                    # Single bin axis --i.e. all-sky
                    edges += ([0,1],)
                else:
                    edges += (np.arange(axis_edges+1),)

            elif axis_type == "FISBEL":
                raise RuntimeError("FISBEL binning not currently supported")
            else:
                edges += (axis_edges,)

        #print(edges)
        
        if sparse :
            axes = Axes(edges, labels=labels)
        
        else :
            axes = Axes(edges[:-2], labels=labels[:-2])            


        if sparse :
            # Need to get number of lines for progress bar.
            # First try fast method for unix-based systems:
            try:
                proc=subprocess.Popen('gunzip -c %s | wc -l' %filename, \
                        shell=True, stdout=subprocess.PIPE)
                nlines = int(proc.communicate()[0])


            # If fast method fails, use long method, which should work in all cases.
            except:
                print("Initial attempt failed.")
                print("Using long method...")
                nlines = sum(1 for _ in gzip.open(filename,"rt"))
                
            # Preallocate arrays
            coords = np.empty([axes.ndim, nlines], dtype=np.int16)
            data = np.empty(nlines, dtype=np.int16)

            # Calculate the memory usage in Gigabytes
            memory_size = ((nlines * data.itemsize)+(axes.ndim*nlines*coords.itemsize))/(1024*1024*1024)
            print(f"Estimated RAM you need to read the file : {memory_size} GB")

    
                
        else :
            nlines = nbins        
            
            # Preallocate arrays    
            data = np.empty(nlines, dtype=np.int16)

            # Calculate the memory usage in Gigabytes
            memory_size = (nlines * data.itemsize)/(1024*1024*1024)
            print(f"Estimated RAM you need to read the file : {memory_size} GB")


        # Loop
        sbin = 0

        # read the rsp file and get the bin number and counts
        with gzip.open(filename, "rt") as file:
             


            #sparse case
            if sparse :
            
                progress_bar = tqdm(file, total=nlines, desc="Progress", unit="line")
                
                for line in progress_bar:

                
                    line = line.split()

                    if len(line) == 0:
                        continue

                    key = line[0]

                    if key == 'RD':

                        b = np.array(line[1:-1], dtype=np.int16)
                        c = int(line[-1])

                        coords[:, sbin] = b
                        data[sbin] = c

                        sbin += 1
                    if sbin%10e6 == 0 : 
                        progress_bar.update(10e6)
            
                progress_bar.close()
                nbins_sparse = sbin

            #non sparse case
            else :
                

                 
                binLine = False 
                         
                for line in file:
                    line = line.split()
                    
                    if len(line) == 0:
                        continue
                    
                    if line[0] == "StartStream" :
                        binLine = True
                        continue
                        
                    if binLine :
                        #check we have same number of bin than values read
                        if len(line)!=nbins :
                            print("nb of bin content read ({0}) != nb of bins {1}".format(len(line),nbins))
                            sys.exit()
                        
                        for i in tqdm(range(nbins), desc="Processing", unit="bin"):
                            data[i] = line[i]  
                
                        # we reshape the bincontent to the response matrice dimension
                        # note that for non sparse matrice SigmaTau and Dist are not used
                        data = np.reshape(data,tuple(axes.nbins),order="F")

                        break
        
        print("response file read ! Now we create the histogram and weight in order to "+ 
                "get the effective area")
        # create histpy histogram

        
        if sparse :
            dr = Histogram(axes, contents=COO(coords=coords[:, :nbins_sparse], data= data[:nbins_sparse], shape = tuple(axes.nbins)))

        else :
        
            dr = Histogram(axes, contents=data)
        
        
        
	
	
        # Weight to get effective area

        ewidth = dr.axes['Ei'].widths
        ecenters = dr.axes['Ei'].centers
        
        #print(ewidth)
        #print(ecenters)

        if Spectrumfile is not None and norm=="file":
            print("normalisation : spectrum file")
            # From spectrum file
            spec = pd.read_csv(Spectrumfile, sep=" ")
            spec = spec.iloc[:-1]
            hspec = Histogram([h_spec.axes[1]])
            hspec[:] = np.interp(hspec.axis.centers,
                             spec.iloc[:, 0].to_numpy(),
                             spec.iloc[:, 1].to_numpy(),
                             left=0,
                             right=0) * ewidth
            hspec /= np.sum(hspec)

            nperchannel_norm = hspec[:]

        elif norm=="powerlaw":
            print("normalisation : powerlaw with index {0} with energy range [{1}-{2}]keV".format(alpha,emin,emax))
            # From powerlaw

            e_lo = dr.axes['Ei'].lower_bounds
            e_hi = dr.axes['Ei'].upper_bounds

            e_lo = np.minimum(emax, e_lo)
            e_hi = np.minimum(emax, e_hi)

            e_lo = np.maximum(emin, e_lo)
            e_hi = np.maximum(emin, e_hi)

            if alpha == 1:

                nperchannel_norm = np.log(e_hi/e_low) / np.log(emax/emin)
                
            else:

                a = 1 - alpha
                
                nperchannel_norm = (e_hi**a - e_lo**a) / (emax**a - emin**a)            

        elif norm =="Linear" :
            print("normalisation : linear with energy range [{0}-{1}]".format(emin,emax))
            nperchannel_norm = ewidth / (emax-emin)
            
        elif norm=="Mono" :
            print("normalisation : mono")

            nperchannel_norm = np.array([1.])
            
        nperchannel = nperchannel_norm * nevents_sim
        # Full-sky?
        if not single_pixel:

            # Assumming all FISBEL pixels have the same area
            nperchannel /= dr.axes['NuLambda'].nbins

        # Area
        counts2area = area_sim / nperchannel
        dr_area = dr * dr.expand_dims(counts2area, 'Ei')

        

        #delete the array of data in order to release some memory
        del data 


        # end of weight now we create the .h5 structure

        npix = dr_area.axes['NuLambda'].nbins

        # remove the .h5 file if it already exist
        try:
            os.remove(filename.replace(".rsp.gz", "_nside{0}.area.h5".format(nside)))
        except:
            pass

        # create a .h5 file with the good structure
        filename = filename.replace(
        ".rsp.gz", "_nside{0}.area.h5".format(nside))
        
        f = h5.File(filename, mode='w')

        drm = f.create_group('DRM')

        # Header
        drm.attrs['UNIT'] = 'cm2'

        #sparse
        if sparse :
            drm.attrs['SPARSE'] = True
            
             # Axes
            axes = drm.create_group('AXES', track_order=True)

            for axis in dr.axes[['NuLambda', 'Ei', 'Em', 'Phi', 'PsiChi','SigmaTau','Dist']]:

                axis_dataset = axes.create_dataset(axis.label,
                                           data=axis.edges)
                                           

                if axis.label in ['NuLambda', 'PsiChi','SigmaTau']:

                    # HEALPix
                    axis_dataset.attrs['TYPE'] = 'healpix'

                    axis_dataset.attrs['NSIDE'] = nside

                    axis_dataset.attrs['SCHEME'] = 'ring'

                else:

                    # 1D
                    axis_dataset.attrs['TYPE'] = axis.axis_scale

                    if axis.label in ['Ei', 'Em']:
                        axis_dataset.attrs['UNIT'] = 'keV'
                        axis_dataset.attrs['TYPE'] = 'log'
                    elif axis.label in ['Phi']:
                        axis_dataset.attrs['UNIT'] = 'deg'
                        axis_dataset.attrs['TYPE'] = 'linear'
                    elif axis.label in ['Dist']:
                        axis_dataset.attrs['UNIT'] = 'cm'
                        axis_dataset.attrs['TYPE'] = 'linear'
                    else:
                        raise ValueError("Shouldn't happend")

                axis_description = {'Ei': "Initial simulated energy",
                            'NuLambda': "Location of the simulated source in the spacecraft coordinates",
                            'Em': "Measured energy",
                            'Phi': "Compton angle",
                            'PsiChi': "Location in the Compton Data Space",
                            'SigmaTau': "Electron recoil angle",
                            'Dist': "Distance from first interaction"
                            }

                axis_dataset.attrs['DESCRIPTION'] = axis_description[axis.label]
    
        #non sparse    
        else :
            drm.attrs['SPARSE'] = False            

            # Axes
            axes = drm.create_group('AXES', track_order=True)

            #keep the same dimension order of the data
            for axis in dr.axes[['NuLambda','Ei', 'Em', 'Phi', 'PsiChi']]:#'SigmaTau','Dist']]:

                axis_dataset = axes.create_dataset(axis.label,
                                           data=axis.edges)
                                           

                if axis.label in ['NuLambda', 'PsiChi']:#,'SigmaTau']:

                    # HEALPix
                    axis_dataset.attrs['TYPE'] = 'healpix'

                    axis_dataset.attrs['NSIDE'] = nside

                    axis_dataset.attrs['SCHEME'] = 'ring'
    
                else:

                    # 1D
                    axis_dataset.attrs['TYPE'] = axis.axis_scale

                    if axis.label in ['Ei', 'Em']:
                        axis_dataset.attrs['UNIT'] = 'keV'
                        axis_dataset.attrs['TYPE'] = 'log'
                    elif axis.label in ['Phi']:
                        axis_dataset.attrs['UNIT'] = 'deg'
                        axis_dataset.attrs['TYPE'] = 'linear'
                        #elif axis.label in ['Dist']:
                        #    axis_dataset.attrs['UNIT'] = 'cm'
                        #    axis_dataset.attrs['TYPE'] = 'linear'
                    else:
                        raise ValueError("Shouldn't happend")

                axis_description = {'Ei': "Initial simulated energy",
                            'NuLambda': "Location of the simulated source in the spacecraft coordinates",
                            'Em': "Measured energy",
                            'Phi': "Compton angle",
                            'PsiChi': "Location in the Compton Data Space",
                            #'SigmaTau': "Electron recoil angle",
                            #'Dist': "Distance from first interaction"
                            }

                axis_dataset.attrs['DESCRIPTION'] = axis_description[axis.label]
       


        #sparse matrice
        if sparse :
        
            progress_bar = tqdm(total=npix, desc="Progress", unit="nbpixel")
            # Contents. Sparse arrays
            coords = drm.create_dataset('BIN_NUMBERS',
                                (npix,),
                                dtype=h5.vlen_dtype(int),
                                compression="gzip")

            data = drm.create_dataset('CONTENTS',
                              (npix,),
                              dtype=h5.vlen_dtype(float),
                              compression="gzip")
        

        


            for b in range(npix):
        
                #print(f"{b}/{npix}")
        
                pix_slice = dr_area[{'NuLambda':b}]
                
        
                coords[b] = pix_slice.coords.flatten()
                data[b] = pix_slice.data
                progress_bar.update(1)
            
            progress_bar.close()

        #non sparse
        else :
           
     
            data = drm.create_dataset('CONTENTS',
                              data=np.transpose(dr_area.contents, axes = [1,0,2,3,4]),
                              
                              compression="gzip")
        
            
                
                
        

        
        #close the .h5 file in write mode in order to reopen it in read mode after
        f.close()
        
        new = cls(filename)

        new._file = h5.File(filename, mode='r')
        new._drm = new._file['DRM']

        new._unit = u.Unit(new._drm.attrs['UNIT'])
        new._sparse = new._drm.attrs['SPARSE']
        

        # Axes
        axes = []

        for axis_label in new._drm["AXES"]:

            axis = new._drm['AXES'][axis_label]

            axis_type = axis.attrs['TYPE']



            if axis_type == 'healpix':

                axes += [HealpixAxis(edges=np.array(axis),
                                         nside=axis.attrs['NSIDE'],
                                         label=axis_label,
                                         scheme=axis.attrs['SCHEME'],
                                         coordsys=SpacecraftFrame())]

            else:
                axes += [Axis(np.array(axis) * u.Unit(axis.attrs['UNIT']),
                                  scale=axis_type,
                                  label=axis_label)]

                

        new._axes = Axes(axes)

        # Init HealpixMap (local coordinates, main axis)
        HealpixBase.__init__(new,
                                 base=new.axes['NuLambda'],
                                 coordsys=SpacecraftFrame())

        return new

    @property
    def is_sparse(self):
        return self._sparse

    @property
    def ndim(self):
        """
        Dimensionality of detector response matrix.

        Returns
        -------
        int
        """

        return self.axes.ndim

    @property
    def axes(self):
        """
        List of axes.

        Returns
        -------
        :py:class:`histpy.Axes`
        """
        return self._axes

    @property
    def unit(self):
        """
        Physical unit of the contents of the detector reponse.

        Returns
        -------
        :py:class:`astropy.units.Unit`
        """

        return self._unit

    def __getitem__(self, pix):

        if not isinstance(pix, (int, np.integer)) or pix < 0 or not pix < self.npix:
            raise IndexError("Pixel number out of range, or not an integer")

        #check if we have sparse matrice or not

        if self._sparse:
            coords = np.reshape(
                self._file['DRM']['BIN_NUMBERS'][pix], (self.ndim-1, -1))
            data = np.array(self._file['DRM']['CONTENTS'][pix])

            return DetectorResponse(self.axes[1:],
                                contents=COO(coords=coords,
                                             data=data,
                                             shape=tuple(self.axes.nbins[1:])),
                                unit=self.unit)
                                
        else :
            data = self._file['DRM']['CONTENTS'][pix]
            return DetectorResponse(self.axes[1:],
                                contents=data, unit=self.unit)                 

    def close(self):
        """
        Close the HDF5 file containing the response
        """

        self._file.close()

    def __enter__(self):
        """
        Start a context manager
        """

        return self

    def __exit__(self, type, value, traceback):
        """
        Exit a context manager
        """

        self.close()

    @property
    def filename(self):
        """
        Path to on-disk file containing DetectorResponse

        Returns
        -------
        :py:class:`~pathlib.Path`
        """

        return Path(self._file.filename)

    def get_interp_response(self, coord):
        """
        Get the bilinearly interpolated response at a given coordinate location.

        Parameters
        ----------
        coord : :py:class:`astropy.coordinates.SkyCoord`
            Coordinate in the :py:class:`.SpacecraftFrame`

        Returns
        -------
        :py:class:`DetectorResponse`
        """

        pixels, weights = self.get_interp_weights(coord)

        

        dr = DetectorResponse(self.axes[1:],
                              sparse=self._sparse,
                              unit=self.unit)
        
        
        for p, w in zip(pixels, weights):

            dr += self[p]*w

        return dr

    def get_point_source_response(self,
                                  exposure_map = None,
                                  coord = None,
                                  scatt_map = None):
        """
        Convolve the all-sky detector response with exposure for a source at a given
        sky location.

        Provide either a exposure map (aka dweel time map) or a combination of a 
        sky coordinate and a spacecraft attitude map.

        Parameters
        ----------
        exposure_map : :py:class:`mhealpy.HealpixMap`
            Effective time spent by the source at each pixel location in spacecraft coordinates
        coord : :py:class:`astropy.coordinates.SkyCoord`
            Source coordinate
        scatt_map : :py:cass:`SpacecraftAttitudeMap`
            Spacecraft attitude map
        
        Returns
        -------
        :py:class:`PointSourceResponse`
        """

        # TODO: deprecate exposure_map in favor of coords + scatt map for both local
        # and interntial coords
        
        if exposure_map is not None:
            if not self.conformable(exposure_map):
                raise ValueError(
                    "Exposure map has a different grid than the detector response")

            psr = PointSourceResponse(self.axes[1:],
                                      sparse=self._sparse,
                                      unit=u.cm*u.cm*u.s)

            for p in range(self.npix):

                if exposure_map[p] != 0:
                    psr += self[p]*exposure_map[p]

            return psr

        else:

            # Rotate to inertial coordinates

            if coord is None or scatt_map is None:
                raise ValueError("Provide either exposure map or coord + scatt_map")
            
            if isinstance(coord.frame, SpacecraftFrame):
                raise ValueError("Local coordinate + scatt_map not currently supported")

            if self.is_sparse:
                raise ValueError("Coord +  scatt_map currently only supported for dense responses")

            axis = "PsiChi"

            coords_axis = Axis(np.arange(coord.size+1), label = 'coords')

            psr = Histogram([coords_axis] + list(deepcopy(self.axes[1:])), 
                            unit = self.unit * scatt_map.unit)
            
            psr.axes[axis].coordsys = coord.frame

            for i,(pixels, exposure) in \
                enumerate(zip(scatt_map.contents.coords.transpose(),
                              scatt_map.contents.data)):

                #gc.collect() # HDF5 cache issues
                
                att = Attitude.from_axes(x = scatt_map.axes['x'].pix2skycoord(pixels[0]),
                                         y = scatt_map.axes['y'].pix2skycoord(pixels[1]))

                coord.attitude = att

                #TODO: Change this to interpolation
                loc_nulambda_pixels = np.array(self.axes['NuLambda'].find_bin(coord),
                                               ndmin = 1)
                
                dr_pix = Histogram.concatenate(coords_axis, [self[i] for i in loc_nulambda_pixels])

                dr_pix.axes['PsiChi'].coordsys = SpacecraftFrame(attitude = att)

                self._sum_rot_hist(dr_pix, psr, exposure)

            # Convert to PSR
            psr = tuple([PointSourceResponse(psr.axes[1:],
                                             contents = data,
                                             sparse = psr.is_sparse,
                                             unit = psr.unit)
                         for data in psr[:]])
            
            if coord.size == 1:
                return psr[0]
            else:
                return psr
            
    @staticmethod
    def _sum_rot_hist(h, h_new, exposure, axis = "PsiChi"):
        """
        Rotate a histogram with HealpixAxis h into the grid of h_new, and sum
        it up with the weight of exposure.

        Meant to rotate the PsiChi of a CDS from local to galactic
        """
        
        axis_id = h.axes.label_to_index(axis)

        old_axes = h.axes
        new_axes = h_new.axes

        old_axis = h.axes[axis_id]
        new_axis = h_new.axes[axis_id]

        # Convolve
        # TODO: Change this to interpolation (pixels + weights)
        old_pixels = old_axis.find_bin(new_axis.pix2skycoord(np.arange(new_axis.nbins)))
        # NOTE: there are some pixels that are duplicated, since the center 2 pixels
        # of the original grid can land within the boundaries of a single pixel
        # of the target grid. The following commented code fixes this, but it's slow, and
        # the effect is very small, so maybe not worth it
        # nulambda_npix = h.axes['NuLamnda'].nbins    
        # new_norm = np.zeros(shape = nulambda_npix)
        # for p in old_pixels:
        #     h_slice = h[{axis:p}]
        #     norm_rot += np.sum(h_slice, axis = tuple(np.arange(1, h_slice.ndim)))
        # old_norm = np.sum(h, axis = tuple(np.arange(1, h.ndim)))
        # norm_corr = h.expand_dims(norm / norm_rot, "NuLambda")

        for old_pix,new_pix in zip(old_pixels,range(new_axis.npix)):

            #h_new[{axis:new_pix}] += exposure * h[{axis: old_pix}] # * norm_corr
            # The following code does the same than the code above, but is faster
            # However, it uses some internal functionality in histpy, which is bad practice
            # TODO: change this in a future version. We might need to modify histpy so that
            # this is not needed
            
            old_indices = tuple([slice(None)]*axis_id + [old_pix+1])
            new_indices = tuple([slice(None)]*axis_id + [new_pix+1])

            h_new._contents[new_indices] += exposure * h._contents[old_indices] # * norm_corr
                        

    def __str__(self):
        return f"{self.__class__.__name__}(filename = '{self.filename.resolve()}')"

    def __repr__(self):

        output = (f"FILENAME: '{self.filename.resolve()}'\n"
                  f"AXES:\n")

        for naxis, axis in enumerate(self.axes):

            if naxis == 0:
                description = "Location of the simulated source in the spacecraft coordinates"
            else:
                description = self._drm['AXES'][axis.label].attrs['DESCRIPTION']

            output += (f"  {axis.label}:\n"
                       f"    DESCRIPTION: '{description}'\n")

            if isinstance(axis, HealpixAxis):
                output += (f"    TYPE: 'healpix'\n"
                           f"    NPIX: {axis.npix}\n"
                           f"    NSIDE: {axis.nside}\n"
                           f"    SCHEME: '{axis.scheme}'\n")
            else:
                output += (f"    TYPE: '{axis.axis_scale}'\n"
                           f"    UNIT: '{axis.unit}'\n"
                           f"    NBINS: {axis.nbins}\n"
                           f"    EDGES: [{', '.join([str(e) for e in axis.edges])}]\n")

        return output

    def _repr_pretty_(self, p, cycle):

        if cycle:
            p.text(str(self))
        else:
            p.text(repr(self))


def cosi_response(argv=None):
    """
    Print the content of a detector response to stdout.
    """

    # Parse arguments from commandline
    apar = argparse.ArgumentParser(
        usage=textwrap.dedent(
            """
            %(prog)s [--help] <command> [<args>] <filename> [<options>]
            """),
        description=textwrap.dedent(
            """
            Quick view of the information contained in a response file

            %(prog)s --help
            %(prog)s dump header [FILENAME]
            %(prog)s dump aeff [FILENAME] --lon [LON] --lat [LAT]
            %(prog)s dump expectation [FILENAME] --config [CONFIG]
            %(prog)s plot aeff [FILENAME] --lon [LON] --lat [LAT]
            %(prog)s plot dispersion [FILENAME] --lon [LON] --lat [LAT]
            %(prog)s plot expectation [FILENAME] --lon [LON] --lat [LAT]

            Arguments:
            - header: Response header and axes information
            - aeff: Effective area
            - dispersion: Energy dispection matrix
            - expectation: Expected number of counts
            """),
        formatter_class=argparse.RawTextHelpFormatter)

    apar.add_argument('command',
                      help=argparse.SUPPRESS)
    apar.add_argument('args', nargs='*',
                      help=argparse.SUPPRESS)
    apar.add_argument('filename',
                      help="Path to instrument response")
    apar.add_argument('--lon',
                      help="Longitude in sopacecraft coordinates. e.g. '11deg'")
    apar.add_argument('--lat',
                      help="Latitude in sopacecraft coordinates. e.g. '10deg'")
    apar.add_argument('--output', '-o',
                      help="Save output to file. Default: stdout")
    apar.add_argument('--config', '-c',
                      help="Path to config file describing exposure and source charateristics.")
    apar.add_argument('--config-override', dest='override',
                      help="Override option in config file")

    args = apar.parse_args(argv)

    # Config
    if args.config is None:
        config = Configurator()
    else:
        config = Configurator.open(args.config)

        if args.override is not None:
            config.override(args.override)

    # Get info
    with FullDetectorResponse.open(args.filename) as response:

        # Commands and functions
        def get_drm():

            lat = Quantity(args.lat)
            lon = Quantity(args.lon)

            loc = SkyCoord(lon=lon, lat=lat, frame=SpacecraftFrame())

            return response.get_interp_response(loc)

        def get_expectation():

            # Exposure map
            exposure_map = HealpixMap(base=response,
                                      unit=u.s,
                                      coordsys=SpacecraftFrame())

            ti = Time(config['exposure:time_i'])
            tf = Time(config['exposure:time_f'])
            dt = (tf-ti).to(u.s)

            exposure_map[:4] = dt/4

            logger.warning(f"Spacecraft file not yet implemented, faking source on "
                           f"axis from {ti} to {tf} ({dt:.2f})")

            # Point source response
            psr = response.get_point_source_response(exposure_map)

            # Spectrum
            model = ModelParser(model_dict=config['sources']).get_model()

            for src_name, src in model.point_sources.items():
                for comp_name, component in src.components.items():
                    logger.info(f"Using spectrum:\n {component.shape}")

            # Expectation
            expectation = psr.get_expectation(spectrum).project('Em')

            return expectation

        def command_dump():

            if len(args.args) != 1:
                apar.error("Command 'dump' takes a single argument")

            option = args.args[0]

            if option == 'header':

                result = repr(response)

            elif option == 'aeff':

                drm = get_drm()

                aeff = drm.get_spectral_response().get_effective_area()

                result = "#Energy[keV]     Aeff[cm2]\n"

                for e, a in zip(aeff.axis.centers, aeff):
                    # IMC: fix this latter when histpy has units
                    result += f"{e.to_value(u.keV):>12.2e}  {a.to_value(u.cm*u.cm):>12.2e}\n"

            elif option == 'expectation':

                expectation = get_expectation()

                result = "#Energy_min[keV]   Energy_max[keV]  Expected_counts\n"

                for emin, emax, ex in zip(expectation.axis.lower_bounds,
                                          expectation.axis.upper_bounds,
                                          expectation):
                    # IMC: fix this latter when histpy has units
                    result += (f"{emin.to_value(u.keV):>16.2e}  "
                               f"{emax.to_value(u.keV):>16.2e}  "
                               f"{ex:>15.2e}\n")

            else:

                apar.error(f"Argument '{option}' not valid for 'dump' command")

            if args.output is None:
                print(result)
            else:
                logger.info(f"Saving result to {Path(args.output).resolve()}")
                f = open(args.output, 'a')
                f.write(result)
                f.close()

        def command_plot():

            if len(args.args) != 1:
                apar.error("Command 'plot' takes a single argument")

            option = args.args[0]

            if option == 'aeff':

                drm = get_drm()

                drm.get_spectral_response().get_effective_area().plot(errorbars=False)

            elif option == 'dispersion':

                drm = get_drm()

                drm.get_spectral_response().get_dispersion_matrix().plot()

            elif option == 'expectation':

                expectation = get_expectation().plot(errorbars=False)

            else:

                apar.error(f"Argument '{option}' not valid for 'plot' command")

            if args.output is None:
                plt.show()
            else:
                logger.info(f"Saving plot to {Path(args.output).resolve()}")
                plt.savefig(args.output)

        # Run
        if args.command == 'plot':
            command_plot()
        elif args.command == 'dump':
            command_dump()
        else:
            apar.error(f"Command '{args.command}' unknown")<|MERGE_RESOLUTION|>--- conflicted
+++ resolved
@@ -76,14 +76,8 @@
         
         filename = Path(filename)
 
-<<<<<<< HEAD
+
         if filename.suffix == ".h5":
-=======
-        if isinstance(filename, pathlib.PosixPath):
-            filename = str(filename)
-
-        if filename.endswith('.h5'):
->>>>>>> f9b2cba4
             return cls._open_h5(filename)
         elif "".join(filename.suffixes[-2:]) == ".rsp.gz":
             return cls._open_rsp(filename,Spectrumfile,norm ,single_pixel,alpha,emin,emax)
