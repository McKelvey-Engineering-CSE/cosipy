--- conflicted
+++ resolved
@@ -411,25 +411,14 @@
 
 
         if sparse :
-<<<<<<< HEAD
+
             dr = Histogram(axes,
-                           contents=COO(coords=coords[:, :nbins_sparse], data= data[:nbins_sparse], shape = tuple(axes.nbins)),
+                           contents=COO(coords=coords[:, :nbins_sparse], data= data[:nbins_sparse], shape = axes.shape)),
                            copy_contents = False)
 
         else :
 
             dr = Histogram(axes, contents=data, copy_contents = False)
-=======
-            dr = Histogram(axes, contents=COO(coords=coords[:, :nbins_sparse], data= data[:nbins_sparse], shape = axes.shape))
-
-        else :
-
-            dr = Histogram(axes, contents=data)
-
-
-
->>>>>>> fc8f0f4f
-
 
         # Weight to get effective area
 
@@ -622,12 +611,8 @@
 
                 pix_slice = dr_area[{'NuLambda':b}]
 
-
-<<<<<<< HEAD
                 coords[b] = pix_slice.coords.ravel()
-=======
-                coords[b] = pix_slice.coords.flatten()
->>>>>>> fc8f0f4f
+
                 data[b] = pix_slice.data
                 progress_bar.update(1)
 
@@ -684,12 +669,6 @@
                                   scale=axis_type,
                                   label=axis_label)]
 
-<<<<<<< HEAD
-=======
-
->>>>>>> fc8f0f4f
-
-
         new._axes = Axes(axes, copy_axes=False)
 
         # Init HealpixMap (local coordinates, main axis)
@@ -753,25 +732,17 @@
             return DetectorResponse(self.axes[1:],
                                     contents=COO(coords=coords,
                                                  data=data,
-<<<<<<< HEAD
-                                                 shape=tuple(self.axes.nbins[1:])),
+                                                 shape=self.axes.shape[1:]),
                                     unit=self.unit,
                                     copy_contents = False)
-=======
-                                                 shape=self.axes.shape[1:]),
-                                    unit=self.unit)
->>>>>>> fc8f0f4f
+
 
         else :
             data = self._file['DRM']['CONTENTS'][pix]
             return DetectorResponse(self.axes[1:],
-<<<<<<< HEAD
                                     contents=data,
                                     unit=self.unit,
                                     copy_contents = False)
-=======
-                                    contents=data, unit=self.unit)
->>>>>>> fc8f0f4f
 
     def close(self):
         """
@@ -822,21 +793,10 @@
 
         pixels, weights = self.get_interp_weights(coord)
 
-<<<<<<< HEAD
         dr = DetectorResponse(self.axes[1:],
                               sparse=self._sparse,
                               unit=self.unit,
                               track_overflow = False)
-=======
-
-
-        dr = DetectorResponse(self.axes[1:],
-                              sparse=self._sparse,
-                              unit=self.unit)
-
-
-        for p, w in zip(pixels, weights):
->>>>>>> fc8f0f4f
 
         for p, w in zip(pixels, weights):
             dr += self[p]*w
@@ -915,24 +875,12 @@
             axes = Axes([coords_axis] + self.axes[1:]) # copies all Axis objects
             axes["PsiChi"].coordsys = coord.frame # OK because not shared with any other Axes yet
 
-<<<<<<< HEAD
             psrs = Histogram(axes, unit = self.unit * scatt_map.unit, track_overflow = False)
-=======
-            psr = Histogram([coords_axis] + list(self.axes[1:]),
-                            unit = self.unit * scatt_map.unit)
-
-            psr.axes[axis].coordsys = coord.frame
->>>>>>> fc8f0f4f
 
             for i, (pixels, exposure) in \
                 enumerate(zip(scatt_map.contents.coords.transpose(),
                               scatt_map.contents.data)):
 
-<<<<<<< HEAD
-=======
-                #gc.collect() # HDF5 cache issues
-
->>>>>>> fc8f0f4f
                 att = Attitude.from_axes(x = scatt_map.axes['x'].pix2skycoord(pixels[0]),
                                          y = scatt_map.axes['y'].pix2skycoord(pixels[1]))
 
@@ -956,16 +904,6 @@
                                             copy_contents = False)
                         for data in psrs[:])
 
-<<<<<<< HEAD
-=======
-            # Convert to PSR
-            psr = tuple([PointSourceResponse(psr.axes[1:],
-                                             contents = data,
-                                             sparse = psr.is_sparse,
-                                             unit = psr.unit)
-                         for data in psr[:]])
-
->>>>>>> fc8f0f4f
             if coord.size == 1:
                 return psr[0]
             else:
