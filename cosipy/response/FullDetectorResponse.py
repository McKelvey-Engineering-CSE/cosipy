--- conflicted
+++ resolved
@@ -289,13 +289,7 @@
                 raise RuntimeError("FISBEL binning not currently supported")
             else:
                 edges += (axis_edges,)
-<<<<<<< HEAD
-
-        #print(edges)
-
-=======
-        
->>>>>>> aea580b5
+
         if sparse :
             axes = Axes(edges, labels=labels)
 
